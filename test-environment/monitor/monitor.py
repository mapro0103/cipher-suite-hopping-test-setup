--- conflicted
+++ resolved
@@ -115,25 +115,6 @@
         packets = rdpcap(PCAP_FILE)
         print(f"Loaded {len(packets)} packets from PCAP file for analysis")
         
-<<<<<<< HEAD
-        # Calculate packets per second
-        if len(packets) > 1:
-            # Get the timestamp of first and last packet
-            first_timestamp = float(packets[0].time)
-            last_timestamp = float(packets[-1].time)
-            
-            # Calculate the time span of the capture in seconds
-            time_span = last_timestamp - first_timestamp
-            
-            # Calculate packets per second (avoid division by zero)
-            if time_span > 0:
-                packets_per_second = len(packets) / time_span
-            else:
-                packets_per_second = len(packets)  # All packets received in less than a second
-        else:
-            packets_per_second = len(packets)  # Only one packet or no packets
-            
-=======
         # Calculate time span for handshakes per second
         if len(packets) > 1:
             first_timestamp = float(packets[0].time)
@@ -142,7 +123,6 @@
         else:
             time_span = 1  # Default to 1 second if only one packet
         
->>>>>>> b07af430
         # First pass: extract all TLSClientHello packets and their cipher suites
         for packet in packets:
             if packet.haslayer(TLS):
@@ -169,11 +149,7 @@
                         else:
                             print("Warning: Empty cipher sequence detected and skipped")
                             
-<<<<<<< HEAD
-        # Second pass: process all packet pairs
-=======
         # Second pass: process all packets in pairs
->>>>>>> b07af430
         process_all_packet_pairs()
         
         # Generate reports for each data type with data
@@ -182,18 +158,6 @@
                 print(f"Found {len(data_collections[data_type])} {data_type} transmissions to report.")
                 # Call the report generation function with all required arguments
                 generate_report(data_type, data_collections, packet_start_times,
-<<<<<<< HEAD
-                                packet_types, packet_lengths, captured_sequences, show_details)
-                
-        # Reset data collections after report generation
-        reset_data_collections()
-        
-        # Print packets per second
-        print(f"\nTraffic Statistics:")
-        print(f"Total Packets: {len(packets)}")
-        print(f"Time Span: {time_span:.2f} seconds")
-        print(f"Average Packets/Second: {packets_per_second:.2f}")
-=======
                                packet_types, packet_lengths, captured_sequences, show_details)
                                
         # Reset data collections after report generation
@@ -210,7 +174,6 @@
         print(f"Total Handshakes: {handshake_count}")
         print(f"Time Span: {time_span:.2f} seconds")
         print(f"Handshakes/Second: {handshakes_per_second:.2f}")
->>>>>>> b07af430
         
         # Reset PCAP file for next capture session
         open(PCAP_FILE, 'wb').close()
